--- conflicted
+++ resolved
@@ -81,17 +81,18 @@
     'TooOld' : IDL.Null,
     'InsufficientFunds' : IDL.Record({ 'balance' : IDL.Nat }),
   });
-<<<<<<< HEAD
-  const EcdsaError = IDL.Variant({ 'InvalidPublicKey' : IDL.Null });
-  const FlyError = IDL.Variant({
-=======
+  const EcdsaError = IDL.Variant({
+    'RecoveryIdError' : IDL.Null,
+    'InvalidSignature' : IDL.Null,
+    'InvalidPublicKey' : IDL.Null,
+  });
   const EkokeError = IDL.Variant({
->>>>>>> 6e419fdc
     'Configuration' : ConfigurationError,
     'Icrc1Transfer' : TransferError,
     'Pool' : PoolError,
     'Allowance' : AllowanceError,
     'Register' : RegisterError,
+    'EthRpcError' : IDL.Tuple(IDL.Int32, IDL.Text),
     'XrcError' : IDL.Null,
     'StorageError' : IDL.Null,
     'CanisterCall' : IDL.Tuple(RejectionCode, IDL.Text),
