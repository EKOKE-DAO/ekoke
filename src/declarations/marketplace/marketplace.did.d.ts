--- conflicted
+++ resolved
@@ -24,16 +24,15 @@
   { 'Token' : TokenError } |
   { 'StorageError' : null } |
   { 'CanisterCall' : [RejectionCode, string] };
-<<<<<<< HEAD
-export type EcdsaError = { 'InvalidPublicKey' : null };
-export type FlyError = { 'Configuration' : ConfigurationError } |
-=======
+export type EcdsaError = { 'RecoveryIdError' : null } |
+  { 'InvalidSignature' : null } |
+  { 'InvalidPublicKey' : null };
 export type EkokeError = { 'Configuration' : ConfigurationError } |
->>>>>>> 6e419fdc
   { 'Icrc1Transfer' : TransferError } |
   { 'Pool' : PoolError } |
   { 'Allowance' : AllowanceError } |
   { 'Register' : RegisterError } |
+  { 'EthRpcError' : [number, string] } |
   { 'XrcError' : null } |
   { 'StorageError' : null } |
   { 'CanisterCall' : [RejectionCode, string] } |
