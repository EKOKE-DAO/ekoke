--- conflicted
+++ resolved
@@ -27,17 +27,18 @@
   StorageError;
   CanisterCall : record { RejectionCode; text };
 };
-<<<<<<< HEAD
-type EcdsaError = variant { InvalidPublicKey };
-type FlyError = variant {
-=======
+type EcdsaError = variant {
+  RecoveryIdError;
+  InvalidSignature;
+  InvalidPublicKey;
+};
 type EkokeError = variant {
->>>>>>> 6e419fdc
   Configuration : ConfigurationError;
   Icrc1Transfer : TransferError;
   Pool : PoolError;
   Allowance : AllowanceError;
   Register : RegisterError;
+  EthRpcError : record { int32; text };
   XrcError;
   StorageError;
   CanisterCall : record { RejectionCode; text };
